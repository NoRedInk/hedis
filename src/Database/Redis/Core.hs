{-# LANGUAGE OverloadedStrings, GeneralizedNewtypeDeriving, RecordWildCards,
    MultiParamTypeClasses, FunctionalDependencies, FlexibleInstances, CPP,
    DeriveDataTypeable, StandaloneDeriving #-}

module Database.Redis.Core (
    Redis(), unRedis, reRedis,
    RedisCtx(..), MonadRedis(..),
    send, recv, sendRequest, sendToAllMasterNodes,
    runRedisInternal,
    runRedisClusteredInternal,
    RedisEnv(..),
) where

import Prelude
#if __GLASGOW_HASKELL__ < 710
import Control.Applicative
#endif
#if __GLASGOW_HASKELL__ > 711
#endif
import Control.Monad.Reader
#if MIN_VERSION_base(4,13,0)

#else
import Control.Monad.Fail(MonadFail)
<<<<<<< HEAD
--import Control.Concurrent.MVar(MVar, readMVar, putMVar, newMVar)
=======
#endif
>>>>>>> 3e811212
import qualified Data.ByteString as B
import Data.IORef

import Database.Redis.Protocol
import qualified Database.Redis.ProtocolPipelining as PP
import Database.Redis.Types
import Database.Redis.Cluster(ShardMap)
import qualified Database.Redis.Cluster as Cluster

--------------------------------------------------------------------------------
-- The Redis Monad
--

-- |Context for normal command execution, outside of transactions. Use
--  'runRedis' to run actions of this type.
--
--  In this context, each result is wrapped in an 'Either' to account for the
--  possibility of Redis returning an 'Error' reply.
newtype Redis a = Redis (ReaderT RedisEnv IO a)
    deriving (Monad, MonadIO, Functor, Applicative)

#if __GLASGOW_HASKELL__ > 711
deriving instance MonadFail Redis
#endif

data RedisEnv
<<<<<<< HEAD
    = NonClusteredEnv { envConn :: PP.Connection, nonClusteredLastReply :: IORef Reply }
    | ClusteredEnv 
        { refreshAction :: IO ShardMap 
=======
    = NonClusteredEnv { envConn :: PP.Connection, envLastReply :: IORef Reply }
    | ClusteredEnv
        { refreshAction :: IO ShardMap
>>>>>>> 3e811212
        , connection :: Cluster.Connection
        , clusteredLastReply :: IORef Reply
        }

envLastReply :: RedisEnv -> IORef Reply
envLastReply NonClusteredEnv{..} = nonClusteredLastReply
envLastReply ClusteredEnv{..} = clusteredLastReply

-- |This class captures the following behaviour: In a context @m@, a command
--  will return its result wrapped in a \"container\" of type @f@.
--
--  Please refer to the Command Type Signatures section of this page for more
--  information.
class (MonadRedis m) => RedisCtx m f | m -> f where
    returnDecode :: RedisResult a => Reply -> m (f a)

class (Monad m) => MonadRedis m where
    liftRedis :: Redis a -> m a


instance RedisCtx Redis (Either Reply) where
    returnDecode = return . decode

instance MonadRedis Redis where
    liftRedis = id

-- |Deconstruct Redis constructor.
--
--  'unRedis' and 'reRedis' can be used to define instances for
--  arbitrary typeclasses.
--
--  WARNING! These functions are considered internal and no guarantee
--  is given at this point that they will not break in future.
unRedis :: Redis a -> ReaderT RedisEnv IO a
unRedis (Redis r) = r

-- |Reconstruct Redis constructor.
reRedis :: ReaderT RedisEnv IO a -> Redis a
reRedis r = Redis r

-- |Internal version of 'runRedis' that does not depend on the 'Connection'
--  abstraction. Used to run the AUTH command when connecting.
runRedisInternal :: PP.Connection -> Redis a -> IO a
runRedisInternal conn (Redis redis) = do
  -- Dummy reply in case no request is sent.
  ref <- newIORef (SingleLine "nobody will ever see this")
  r <- runReaderT redis (NonClusteredEnv conn ref)
  -- Evaluate last reply to keep lazy IO inside runRedis.
  readIORef ref >>= (`seq` return ())
  return r

runRedisClusteredInternal :: Cluster.Connection -> IO ShardMap -> Redis a -> IO a
runRedisClusteredInternal connection refreshShardmapAction (Redis redis) = do
<<<<<<< HEAD
    ref <- newIORef (SingleLine "nobody will ever see this")
    r <- runReaderT redis (ClusteredEnv refreshShardmapAction connection ref) 
    readIORef ref >>= (`seq` return ())
=======
    r <- runReaderT redis (ClusteredEnv refreshShardmapAction connection)
    r `seq` return ()
>>>>>>> 3e811212
    return r

setLastReply :: Reply -> ReaderT RedisEnv IO ()
setLastReply r = do
  ref <- asks envLastReply
  lift (writeIORef ref r)

recv :: (MonadRedis m) => m Reply
recv = liftRedis $ Redis $ do
  conn <- asks envConn
  r <- liftIO (PP.recv conn)
  setLastReply r
  return r

send :: (MonadRedis m) => [B.ByteString] -> m ()
send req = liftRedis $ Redis $ do
    conn <- asks envConn
    liftIO $ PP.send conn (renderRequest req)

-- |'sendRequest' can be used to implement commands from experimental
--  versions of Redis. An example of how to implement a command is given
--  below.
--
-- @
-- -- |Redis DEBUG OBJECT command
-- debugObject :: ByteString -> 'Redis' (Either 'Reply' ByteString)
-- debugObject key = 'sendRequest' [\"DEBUG\", \"OBJECT\", key]
-- @
--
sendRequest :: (RedisCtx m f, RedisResult a)
    => [B.ByteString] -> m (f a)
sendRequest req = do
    r' <- liftRedis $ Redis $ do
        env <- ask
        case env of
            NonClusteredEnv{..} -> do
                r <- liftIO $ PP.request envConn (renderRequest req)
                setLastReply r
                return r
            ClusteredEnv{..} -> do
                r <- liftIO $ Cluster.requestPipelined refreshAction connection req
                lift (writeIORef clusteredLastReply r)
                return r
    returnDecode r'

sendToAllMasterNodes :: (RedisResult a, MonadRedis m) => [B.ByteString] -> m [Either Reply a]
sendToAllMasterNodes req = do
    r' <- liftRedis $ Redis $ do
        env <- ask
        case env of 
            NonClusteredEnv{..} -> do
                r <- liftIO $ PP.request envConn (renderRequest req)
                r `seq` return [r]
            ClusteredEnv{..} ->  do
                r <- liftIO $ Cluster.requestMasterNodes connection req
                return r
    return $ map decode r'<|MERGE_RESOLUTION|>--- conflicted
+++ resolved
@@ -22,11 +22,7 @@
 
 #else
 import Control.Monad.Fail(MonadFail)
-<<<<<<< HEAD
---import Control.Concurrent.MVar(MVar, readMVar, putMVar, newMVar)
-=======
 #endif
->>>>>>> 3e811212
 import qualified Data.ByteString as B
 import Data.IORef
 
@@ -53,15 +49,9 @@
 #endif
 
 data RedisEnv
-<<<<<<< HEAD
     = NonClusteredEnv { envConn :: PP.Connection, nonClusteredLastReply :: IORef Reply }
     | ClusteredEnv 
         { refreshAction :: IO ShardMap 
-=======
-    = NonClusteredEnv { envConn :: PP.Connection, envLastReply :: IORef Reply }
-    | ClusteredEnv
-        { refreshAction :: IO ShardMap
->>>>>>> 3e811212
         , connection :: Cluster.Connection
         , clusteredLastReply :: IORef Reply
         }
@@ -115,14 +105,9 @@
 
 runRedisClusteredInternal :: Cluster.Connection -> IO ShardMap -> Redis a -> IO a
 runRedisClusteredInternal connection refreshShardmapAction (Redis redis) = do
-<<<<<<< HEAD
     ref <- newIORef (SingleLine "nobody will ever see this")
     r <- runReaderT redis (ClusteredEnv refreshShardmapAction connection ref) 
     readIORef ref >>= (`seq` return ())
-=======
-    r <- runReaderT redis (ClusteredEnv refreshShardmapAction connection)
-    r `seq` return ()
->>>>>>> 3e811212
     return r
 
 setLastReply :: Reply -> ReaderT RedisEnv IO ()
